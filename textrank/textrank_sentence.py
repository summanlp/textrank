--- conflicted
+++ resolved
@@ -64,7 +64,6 @@
 
 
 def get_similarity(s1, s2):
-<<<<<<< HEAD
     ld = levenshteinDistance(s1, s2)
     return max(len(s1), len(s2)) - ld
 
@@ -84,25 +83,7 @@
                                              newDistances[-1])))
         distances = newDistances
     return distances[-1]
-=======
-    words_sentence_one = s1.split()
-    words_sentence_two = s2.split()
 
-    common_word_count = count_common_words(words_sentence_one, words_sentence_two)
-
-    log_s1 = log10(len(words_sentence_one))
-    log_s2 = log10(len(words_sentence_two))
-
-    if log_s1 + log_s2 == 0:
-        return 0
-
-    return common_word_count / (log_s1 + log_s2)
-
-
-def count_common_words(words_sentence_one, words_sentence_two):
-    words_set = set(words_sentence_two)
-    return sum(1 for w in words_sentence_one if w in words_set)
->>>>>>> ddf46b1f
 
 
 def get_test_graph(path):
@@ -115,12 +96,8 @@
     sentences = clean_text_by_sentences(text)
 
     # Creates the graph and calculates the similarity coefficient for every pair of nodes.
-<<<<<<< HEAD
     graph = get_graph([sentence.token for sentence in sentences])
     set_graph_edge_weights(graph)
-=======
-    sentences = clean_text_by_sentences(text)
->>>>>>> ddf46b1f
 
     # Creates the graph and calculates the similarity coefficient for every pair of nodes.
     return get_graph([sentence.token for sentence in sentences])