import unittest

from summa.summarizer import summarize
from .utils import get_text_from_test_data


class TestSummarizer(unittest.TestCase):

    def test_reference_text_summarization(self):
        text = get_text_from_test_data("mihalcea_tarau.txt")

        # Makes a summary of the text.
        generated_summary = summarize(text)

        # To be compared to the method reference.
        summary = get_text_from_test_data("mihalcea_tarau.summ.txt")

        self.assertEqual(generated_summary, summary)

    def test_reference_text_summarization_with_split(self):
        text = get_text_from_test_data("mihalcea_tarau.txt")

        # Makes a summary of the text as a list.
        generated_summary = summarize(text, split=True)

        # To be compared to the method reference.
        summary = get_text_from_test_data("mihalcea_tarau.summ.txt")
        summary = summary.split("\n")

        self.assertSequenceEqual(generated_summary, summary)

    def test_few_distinct_words_summarization_is_empty_string(self):
        text = get_text_from_test_data("few_distinct_words.txt")
        self.assertEqual(summarize(text), "")

    def test_few_distinct_words_summarization_with_split_is_empty_list(self):
        text = get_text_from_test_data("few_distinct_words.txt")
        self.assertEqual(summarize(text, split=True), [])

    def test_summary_from_unrelated_sentences_is_not_empty_string(self):
        # Tests that the summarization of a text with unrelated sentences is not empty string.
        text = get_text_from_test_data("unrelated.txt")
        self.assertNotEqual(summarize(text), "")

    def test_summary_from_unrelated_sentences_and_split_is_not_empty_list(self):
        # Tests that the summarization of a text with unrelated sentences is not empty string.
        text = get_text_from_test_data("unrelated.txt")
        self.assertNotEqual(summarize(text, split=True), [])

    def test_text_summarization_on_short_input_text_is_not_empty_string(self):
        text = get_text_from_test_data("unrelated.txt")

        # Keeps the first 8 sentences to make the text shorter.
        text = "\n".join(text.split('\n')[:8])

        self.assertNotEqual(summarize(text), "")

    def test_text_summarization_on_short_input_text_with_split_is_not_empty_list(self):
        text = get_text_from_test_data("unrelated.txt")

        # Keeps the first 8 sentences to make the text shorter.
        text = "\n".join(text.split('\n')[:8])

        self.assertNotEqual(summarize(text, split=True), [])

    def test_text_summarization_on_single_input_sentence_is_empty_string(self):
        text = get_text_from_test_data("unrelated.txt")

        # Keeps the first sentence only.
        text = text.split('\n')[0]

        self.assertEqual(summarize(text), "")

    def test_text_summarization_on_single_input_sentence_with_split_is_empty_list(self):
        text = get_text_from_test_data("unrelated.txt")

        # Keeps the first sentence only.
        text = text.split('\n')[0]

        self.assertEqual(summarize(text, split=True), [])

    def test_empty_text_summarization_is_empty_string(self):
        self.assertEqual(summarize(""), "")

    def test_empty_text_summarization_with_split_is_empty_list(self):
        self.assertEqual(summarize("", split=True), [])

    def test_corpus_summarization_ratio(self):
        text = get_text_from_test_data("mihalcea_tarau.txt")

        sentences = text.split('\n')

        # Makes summaries of the text using different ratio parameters.
        for x in range(1, 10):
            ratio = x / float(10)
            selected_sentences = summarize(text, ratio=ratio, split=True)
            expected_summary_length = int(len(sentences) * ratio)

            self.assertEqual(len(selected_sentences), expected_summary_length)

    def test_spanish(self):
        # Test the summarization module with accented characters.
        text = get_text_from_test_data("spanish.txt")
        self.assertIsNotNone(summarize(text, language="spanish"))
<<<<<<< HEAD

    def test_text_as_bytes_raises_exception(self):
        # Test the keyword extraction for a text that is not a unicode object
        # (Python 3 str).
        text = get_text_from_test_data("spanish.txt")
        bytes = text.encode(encoding="utf-8")
        with self.assertRaises(ValueError):
            summarize(bytes, language="spanish")
=======
>>>>>>> c17247f7

if __name__ == '__main__':
    unittest.main()<|MERGE_RESOLUTION|>--- conflicted
+++ resolved
@@ -102,7 +102,6 @@
         # Test the summarization module with accented characters.
         text = get_text_from_test_data("spanish.txt")
         self.assertIsNotNone(summarize(text, language="spanish"))
-<<<<<<< HEAD
 
     def test_text_as_bytes_raises_exception(self):
         # Test the keyword extraction for a text that is not a unicode object
@@ -111,8 +110,7 @@
         bytes = text.encode(encoding="utf-8")
         with self.assertRaises(ValueError):
             summarize(bytes, language="spanish")
-=======
->>>>>>> c17247f7
 
+            
 if __name__ == '__main__':
     unittest.main()