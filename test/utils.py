--- conflicted
+++ resolved
@@ -4,8 +4,7 @@
 
 def get_text_from_test_data(file):
     pre_path = os.path.join(os.path.dirname(__file__), 'test_data')
-<<<<<<< HEAD
-    with open(os.path.join(pre_path, file), mode='r') as f:
+    with open(os.path.join(pre_path, file), mode='r', encoding="utf-8") as f:
         return f.read()
 
 
@@ -19,8 +18,4 @@
             sys.stderr.close()
             sys.stderr = real_stderr
 
-    return new_f
-=======
-    with open(os.path.join(pre_path, file), mode='r', encoding="utf-8") as f:
-        return f.read()
->>>>>>> 820def26
+    return new_f