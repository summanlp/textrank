
# -*- coding: utf-8 -*-
from __future__ import unicode_literals

import math
import pdb


class BM25(object):

    def __init__(self, docs):
        self.D = len(docs)
        self.avgdl = sum(map(lambda x: len(x)+0.0, docs)) / self.D
        self.docs = docs
        self.f = []
        self.df = {}
        self.idf = {}
        self.k1 = 1.5
        self.b = 0.75
        self.delta = 1.0
        self.init()

    def init(self):
        for doc in self.docs:
            tmp = {}
            for word in doc:
                if not word in tmp:
                    tmp[word] = 0
                tmp[word] += 1
            self.f.append(tmp)
            for k, v in tmp.items():
                if k not in self.df:
                    self.df[k] = 0
                self.df[k] += 1
        for k, v in self.df.items():
            self.idf[k] = math.log(self.D-v+0.5)-math.log(v+0.5)

    def sim(self, doc, index, average_idf):
        EPSILON = 0.05 * average_idf
        score = 0
        for word in doc:
            if word not in self.f[index]:
                continue
<<<<<<< HEAD

            if self.idf[word] < 0:
                score += 0
                continue

            numerator = self.f[index][word] * (self.k1 + 1)
            denominator = self.f[index][word] + self.k1 * (1 - self.b + self.b * self.D / self.avgdl)
            score += self.idf[word] * ( numerator / denominator + self.delta)

=======
            idf = self.idf[word] if self.idf[word] >= 0 else EPSILON
            score += (idf*self.f[index][word]*(self.k1+1)
                      / (self.f[index][word]+self.k1*(1-self.b+self.b*self.D
                                                  / self.avgdl)))
>>>>>>> 9db85824
        return score

    def simall(self, doc, average_idf):
        scores = []
        for index in xrange(self.D):
            score = self.sim(doc, index, average_idf)
            scores.append(score)
        return scores

def bm25_weights(docs):
    bm25 = BM25(docs)
    average_idf = sum(map(lambda k: bm25.idf[k] + 0.00 ,bm25.idf.keys())) / len(bm25.idf.keys())
    weights = []
    for doc in docs:
        scores = bm25.simall(doc, average_idf)
        weights.append(scores)
    return weights<|MERGE_RESOLUTION|>--- conflicted
+++ resolved
@@ -5,6 +5,7 @@
 import math
 import pdb
 
+EPSILON = 0.05
 
 class BM25(object):
 
@@ -36,27 +37,16 @@
             self.idf[k] = math.log(self.D-v+0.5)-math.log(v+0.5)
 
     def sim(self, doc, index, average_idf):
-        EPSILON = 0.05 * average_idf
         score = 0
         for word in doc:
             if word not in self.f[index]:
                 continue
-<<<<<<< HEAD
 
-            if self.idf[word] < 0:
-                score += 0
-                continue
-
+            idf = self.idf[word] if self.idf[word] >= 0 else EPSILON * average_idf
             numerator = self.f[index][word] * (self.k1 + 1)
             denominator = self.f[index][word] + self.k1 * (1 - self.b + self.b * self.D / self.avgdl)
-            score += self.idf[word] * ( numerator / denominator + self.delta)
+            score += idf * ( numerator / denominator + self.delta)
 
-=======
-            idf = self.idf[word] if self.idf[word] >= 0 else EPSILON
-            score += (idf*self.f[index][word]*(self.k1+1)
-                      / (self.f[index][word]+self.k1*(1-self.b+self.b*self.D
-                                                  / self.avgdl)))
->>>>>>> 9db85824
         return score
 
     def simall(self, doc, average_idf):
